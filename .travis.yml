--- conflicted
+++ resolved
@@ -15,8 +15,7 @@
 env:
   global:
     - CCACHE_CPP2=yes # for clang
-<<<<<<< HEAD
-  matrix:
+  matrix: # note this matrix only applies to the "test" stage
 #    - BACKENDS="OpenMP" WERROR=ON
 #    - BACKENDS="Serial" WERROR=ON
 #    - BACKENDS="Pthread" WERROR=ON
@@ -24,20 +23,8 @@
 #    - BACKENDS="Serial Pthread" WERROR=ON
 #    - BACKENDS="OpenMP" COVERAGE=ON
 #    - BACKENDS="Serial" COVERAGE=ON
-#    - BACKENDS="Pthread" COVERAGE=ON
+#    - BACKENDS="Pthread" COVERAGE=ON SCAFACOS=ON
 #    - BACKENDS="Serial OpenMP" COVERAGE=ON
-=======
-  matrix: # note this matrix only applies to the "test" stage
-    - BACKENDS="OpenMP" WERROR=ON
-    - BACKENDS="Serial" WERROR=ON
-    - BACKENDS="Pthread" WERROR=ON
-    - BACKENDS="Serial OpenMP" WERROR=ON
-    - BACKENDS="Serial Pthread" WERROR=ON
-    - BACKENDS="OpenMP" COVERAGE=ON
-    - BACKENDS="Serial" COVERAGE=ON
-    - BACKENDS="Pthread" COVERAGE=ON SCAFACOS=ON
-    - BACKENDS="Serial OpenMP" COVERAGE=ON
->>>>>>> 966ef28a
     - BACKENDS="Serial Pthread" COVERAGE=ON
 
 before_script:
@@ -98,12 +85,6 @@
 
 after_success:
  - ccache -s
-<<<<<<< HEAD
- - if [[ ${COVERAGE} ]]; then 
-      pushd build && codecov -F "${CC}" &&
-      python -m coverxygen --src-dir .. --xml-dir xml/ --output doxygen.coverage.info && codecov -F doxygen -X gcov -f doxygen.coverage.info &&
-      popd; 
-=======
  - test "${TRAVIS_BUILD_STAGE_NAME}" = "Test" || travis_terminate 0
  - if [[ ${COVERAGE} ]]; then
      pushd build && wget -O codecov https://codecov.io/bash && chmod +x codecov &&
@@ -112,8 +93,8 @@
      else
        ./codecov -F "${CC}";
      fi &&
+     python -m coverxygen --src-dir .. --xml-dir xml/ --output doxygen.coverage.info && codecov -F doxygen -X gcov -f doxygen.coverage.info &&
      popd;
->>>>>>> 966ef28a
    fi
  - if [[ ${TRAVIS_JOB_NUMBER} = *.1 ]]; then
      git fetch origin gh-pages && git checkout -b gh-pages FETCH_HEAD &&
